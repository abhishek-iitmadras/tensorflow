# Copyright 2017 The TensorFlow Authors. All Rights Reserved.
#
# Licensed under the Apache License, Version 2.0 (the "License");
# you may not use this file except in compliance with the License.
# You may obtain a copy of the License at
#
#     http://www.apache.org/licenses/LICENSE-2.0
#
# Unless required by applicable law or agreed to in writing, software
# distributed under the License is distributed on an "AS IS" BASIS,
# WITHOUT WARRANTIES OR CONDITIONS OF ANY KIND, either express or implied.
# See the License for the specific language governing permissions and
# limitations under the License.
# ==============================================================================
"""Tests for unspect_utils module."""

from __future__ import absolute_import
from __future__ import division
from __future__ import print_function

from functools import wraps

import six

from tensorflow.contrib.autograph.pyct import inspect_utils
from tensorflow.python.platform import test


def decorator(f):
  return f


def function_decorator():
  def dec(f):
    return f
  return dec


def wrapping_decorator():
  def dec(f):
    def replacement(*_):
      return None

    @wraps(f)
    def wrapper(*args, **kwargs):
      return replacement(*args, **kwargs)
    return wrapper
  return dec


class TestClass(object):

  def member_function(self):
    pass

  @decorator
  def decorated_member(self):
    pass

  @function_decorator()
  def fn_decorated_member(self):
    pass

  @wrapping_decorator()
  def wrap_decorated_member(self):
    pass

  @staticmethod
  def static_method():
    pass

  @classmethod
  def class_method(cls):
    pass


def free_function():
  pass


def factory():
  return free_function


def free_factory():
  def local_function():
    pass
  return local_function


class InspectUtilsTest(test.TestCase):

  def test_getnamespace_globals(self):
    ns = inspect_utils.getnamespace(factory)
    self.assertEqual(ns['free_function'], free_function)

  def test_getnamespace_hermetic(self):

    # Intentionally hiding the global function to make sure we don't overwrite
    # it in the global namespace.
    free_function = object()  # pylint:disable=redefined-outer-name

    def test_fn():
      return free_function

    ns = inspect_utils.getnamespace(test_fn)
    globs = six.get_function_globals(test_fn)
    self.assertTrue(ns['free_function'] is free_function)
    self.assertFalse(globs['free_function'] is free_function)

  def test_getnamespace_locals(self):

    def called_fn():
      return 0

    closed_over_list = []
    closed_over_primitive = 1

    def local_fn():
      closed_over_list.append(1)
      local_var = 1
      return called_fn() + local_var + closed_over_primitive

    ns = inspect_utils.getnamespace(local_fn)
    self.assertEqual(ns['called_fn'], called_fn)
    self.assertEqual(ns['closed_over_list'], closed_over_list)
    self.assertEqual(ns['closed_over_primitive'], closed_over_primitive)
    self.assertTrue('local_var' not in ns)

  def test_getmethodclass(self):

    self.assertEqual(
        inspect_utils.getmethodclass(free_function), None)
    self.assertEqual(
        inspect_utils.getmethodclass(free_factory()), None)

    self.assertEqual(
        inspect_utils.getmethodclass(TestClass.member_function),
        TestClass)
    self.assertEqual(
        inspect_utils.getmethodclass(TestClass.decorated_member),
        TestClass)
    self.assertEqual(
        inspect_utils.getmethodclass(TestClass.fn_decorated_member),
        TestClass)
    self.assertEqual(
        inspect_utils.getmethodclass(TestClass.wrap_decorated_member),
        TestClass)
    self.assertEqual(
        inspect_utils.getmethodclass(TestClass.static_method),
        TestClass)
    self.assertEqual(
        inspect_utils.getmethodclass(TestClass.class_method),
        TestClass)

    test_obj = TestClass()
    self.assertEqual(
        inspect_utils.getmethodclass(test_obj.member_function),
        TestClass)
    self.assertEqual(
        inspect_utils.getmethodclass(test_obj.decorated_member),
        TestClass)
    self.assertEqual(
        inspect_utils.getmethodclass(test_obj.fn_decorated_member),
        TestClass)
    self.assertEqual(
        inspect_utils.getmethodclass(test_obj.wrap_decorated_member),
        TestClass)
    self.assertEqual(
        inspect_utils.getmethodclass(test_obj.static_method),
        TestClass)
    self.assertEqual(
        inspect_utils.getmethodclass(test_obj.class_method),
        TestClass)

  def test_getmethodclass_locals(self):

    def local_function():
      pass

    class LocalClass(object):

      def member_function(self):
        pass

      @decorator
      def decorated_member(self):
        pass

      @function_decorator()
      def fn_decorated_member(self):
        pass

      @wrapping_decorator()
      def wrap_decorated_member(self):
        pass

    self.assertEqual(
        inspect_utils.getmethodclass(local_function), None)

    self.assertEqual(
        inspect_utils.getmethodclass(LocalClass.member_function),
        LocalClass)
    self.assertEqual(
        inspect_utils.getmethodclass(LocalClass.decorated_member),
        LocalClass)
    self.assertEqual(
        inspect_utils.getmethodclass(LocalClass.fn_decorated_member),
        LocalClass)
    self.assertEqual(
        inspect_utils.getmethodclass(LocalClass.wrap_decorated_member),
        LocalClass)

    test_obj = LocalClass()
    self.assertEqual(
        inspect_utils.getmethodclass(test_obj.member_function),
        LocalClass)
    self.assertEqual(
        inspect_utils.getmethodclass(test_obj.decorated_member),
        LocalClass)
    self.assertEqual(
        inspect_utils.getmethodclass(test_obj.fn_decorated_member),
        LocalClass)
    self.assertEqual(
        inspect_utils.getmethodclass(test_obj.wrap_decorated_member),
        LocalClass)

  def test_getmethodclass_callables(self):
    class TestCallable(object):

      def __call__(self):
        pass

    c = TestCallable()
    self.assertEqual(inspect_utils.getmethodclass(c), TestCallable)

<<<<<<< HEAD
=======
  def test_getdefiningclass(self):
    class Superclass(object):

      def foo(self):
        pass

      def bar(self):
        pass

    class Subclass(Superclass):

      def foo(self):
        pass

      def baz(self):
        pass

    self.assertTrue(
        inspect_utils.getdefiningclass(Subclass.foo, Subclass) is Subclass)
    self.assertTrue(
        inspect_utils.getdefiningclass(Subclass.bar, Subclass) is Superclass)
    self.assertTrue(
        inspect_utils.getdefiningclass(Subclass.baz, Subclass) is Subclass)

>>>>>>> 26e36ec2

if __name__ == '__main__':
  test.main()<|MERGE_RESOLUTION|>--- conflicted
+++ resolved
@@ -234,8 +234,6 @@
     c = TestCallable()
     self.assertEqual(inspect_utils.getmethodclass(c), TestCallable)
 
-<<<<<<< HEAD
-=======
   def test_getdefiningclass(self):
     class Superclass(object):
 
@@ -260,7 +258,6 @@
     self.assertTrue(
         inspect_utils.getdefiningclass(Subclass.baz, Subclass) is Subclass)
 
->>>>>>> 26e36ec2
 
 if __name__ == '__main__':
   test.main()