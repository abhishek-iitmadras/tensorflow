--- conflicted
+++ resolved
@@ -161,7 +161,7 @@
     to ensure that it runs. Example of adding a dependency to an operation:
 
     ```python
-    with tf.control_dependencies([tf.debugging.{opname}(x, y)]):
+    with tf.control_dependencies([tf.compat.v1.{opname}(x, y)]):
       output = tf.reduce_sum(x)
     ```
 
@@ -409,32 +409,6 @@
 @deprecation.deprecated_endpoints('assert_negative')
 @_unary_assert_doc('< 0', 'negative')
 def assert_negative(x, data=None, summarize=None, message=None, name=None):
-<<<<<<< HEAD
-=======
-  """Assert the condition `x < 0` holds element-wise.
-
-  Example of adding a dependency to an operation:
-
-  ```python
-  with tf.control_dependencies([tf.compat.v1.assert_negative(x)]):
-    output = tf.reduce_sum(x)
-  ```
-
-  Negative means, for every element `x[i]` of `x`, we have `x[i] < 0`.
-  If `x` is empty this is trivially satisfied.
-
-  Args:
-    x:  Numeric `Tensor`.
-    data:  The tensors to print out if the condition is False.  Defaults to
-      error message and first few entries of `x`.
-    summarize: Print this many entries of each tensor.
-    message: A string to prefix to the default message.
-    name: A name for this operation (optional).  Defaults to "assert_negative".
-
-  Returns:
-    Op raising `InvalidArgumentError` unless `x` is all negative.
-  """
->>>>>>> d0209a75
   message = message or ''
   with ops.name_scope(name, 'assert_negative', [x, data]):
     x = ops.convert_to_tensor(x, name='x')
@@ -487,32 +461,6 @@
 @deprecation.deprecated_endpoints('assert_positive')
 @_unary_assert_doc('> 0', 'positive')
 def assert_positive(x, data=None, summarize=None, message=None, name=None):
-<<<<<<< HEAD
-=======
-  """Assert the condition `x > 0` holds element-wise.
-
-  Example of adding a dependency to an operation:
-
-  ```python
-  with tf.control_dependencies([tf.compat.v1.assert_positive(x)]):
-    output = tf.reduce_sum(x)
-  ```
-
-  Positive means, for every element `x[i]` of `x`, we have `x[i] > 0`.
-  If `x` is empty this is trivially satisfied.
-
-  Args:
-    x:  Numeric `Tensor`.
-    data:  The tensors to print out if the condition is False.  Defaults to
-      error message and first few entries of `x`.
-    summarize: Print this many entries of each tensor.
-    message: A string to prefix to the default message.
-    name: A name for this operation (optional).  Defaults to "assert_positive".
-
-  Returns:
-    Op raising `InvalidArgumentError` unless `x` is all positive.
-  """
->>>>>>> d0209a75
   message = message or ''
   with ops.name_scope(name, 'assert_positive', [x, data]):
     x = ops.convert_to_tensor(x, name='x')
@@ -566,33 +514,6 @@
 @deprecation.deprecated_endpoints('assert_non_negative')
 @_unary_assert_doc('>= 0', 'non-negative')
 def assert_non_negative(x, data=None, summarize=None, message=None, name=None):
-<<<<<<< HEAD
-=======
-  """Assert the condition `x >= 0` holds element-wise.
-
-  Example of adding a dependency to an operation:
-
-  ```python
-  with tf.control_dependencies([tf.compat.v1.assert_non_negative(x)]):
-    output = tf.reduce_sum(x)
-  ```
-
-  Non-negative means, for every element `x[i]` of `x`, we have `x[i] >= 0`.
-  If `x` is empty this is trivially satisfied.
-
-  Args:
-    x:  Numeric `Tensor`.
-    data:  The tensors to print out if the condition is False.  Defaults to
-      error message and first few entries of `x`.
-    summarize: Print this many entries of each tensor.
-    message: A string to prefix to the default message.
-    name: A name for this operation (optional).
-      Defaults to "assert_non_negative".
-
-  Returns:
-    Op raising `InvalidArgumentError` unless `x` is all non-negative.
-  """
->>>>>>> d0209a75
   message = message or ''
   with ops.name_scope(name, 'assert_non_negative', [x, data]):
     x = ops.convert_to_tensor(x, name='x')
@@ -647,33 +568,6 @@
 @deprecation.deprecated_endpoints('assert_non_positive')
 @_unary_assert_doc('<= 0', 'non-positive')
 def assert_non_positive(x, data=None, summarize=None, message=None, name=None):
-<<<<<<< HEAD
-=======
-  """Assert the condition `x <= 0` holds element-wise.
-
-  Example of adding a dependency to an operation:
-
-  ```python
-  with tf.control_dependencies([tf.compat.v1.assert_non_positive(x)]):
-    output = tf.reduce_sum(x)
-  ```
-
-  Non-positive means, for every element `x[i]` of `x`, we have `x[i] <= 0`.
-  If `x` is empty this is trivially satisfied.
-
-  Args:
-    x:  Numeric `Tensor`.
-    data:  The tensors to print out if the condition is False.  Defaults to
-      error message and first few entries of `x`.
-    summarize: Print this many entries of each tensor.
-    message: A string to prefix to the default message.
-    name: A name for this operation (optional).
-      Defaults to "assert_non_positive".
-
-  Returns:
-    Op raising `InvalidArgumentError` unless `x` is all non-positive.
-  """
->>>>>>> d0209a75
   message = message or ''
   with ops.name_scope(name, 'assert_non_positive', [x, data]):
     x = ops.convert_to_tensor(x, name='x')
@@ -727,111 +621,10 @@
 @tf_export(v1=['debugging.assert_equal', 'assert_equal'])
 @_binary_assert_doc('==')
 def assert_equal(x, y, data=None, summarize=None, message=None, name=None):
-<<<<<<< HEAD
   return _binary_assert('==', 'assert_equal', 
                         math_ops.equal,
                         lambda x, y: (x == y),
                         x, y, data, summarize, message, name)
-=======
-  """Assert the condition `x == y` holds element-wise.
-
-  Example of adding a dependency to an operation:
-
-  ```python
-  with tf.control_dependencies([tf.compat.v1.assert_equal(x, y)]):
-    output = tf.reduce_sum(x)
-  ```
-
-  This condition holds if for every pair of (possibly broadcast) elements
-  `x[i]`, `y[i]`, we have `x[i] == y[i]`.
-  If both `x` and `y` are empty, this is trivially satisfied.
-
-  Args:
-    x:  Numeric `Tensor`.
-    y:  Numeric `Tensor`, same dtype as and broadcastable to `x`.
-    data:  The tensors to print out if the condition is False.  Defaults to
-      error message and first few entries of `x`, `y`.
-    summarize: Print this many entries of each tensor.
-    message: A string to prefix to the default message.
-    name: A name for this operation (optional).  Defaults to "assert_equal".
-
-  Returns:
-    Op that raises `InvalidArgumentError` if `x == y` is False.
-    @compatibility(eager)
-    returns None
-    @end_compatibility
-
-  Raises:
-    InvalidArgumentError: if the check can be performed immediately and
-      `x == y` is False. The check can be performed immediately during eager
-      execution or if `x` and `y` are statically known.
-  """
-  message = message or ''
-  with ops.name_scope(name, 'assert_equal', [x, y, data]):
-    x = ops.convert_to_tensor(x, name='x')
-    y = ops.convert_to_tensor(y, name='y')
-
-    if context.executing_eagerly():
-      eq = math_ops.equal(x, y)
-      condition = math_ops.reduce_all(eq)
-      if not condition:
-        # Prepare a message with first elements of x and y.
-        summary_msg = ''
-        # Default to printing 3 elements like control_flow_ops.Assert (used
-        # by graph mode) does.
-        summarize = 3 if summarize is None else summarize
-        if summarize:
-          # reshape((-1,)) is the fastest way to get a flat array view.
-          x_np = x.numpy().reshape((-1,))
-          y_np = y.numpy().reshape((-1,))
-          x_sum = min(x_np.size, summarize)
-          y_sum = min(y_np.size, summarize)
-          summary_msg = ('First %d elements of x:\n%s\n'
-                         'First %d elements of y:\n%s\n' %
-                         (x_sum, x_np[:x_sum],
-                          y_sum, y_np[:y_sum]))
-
-        index_and_values_str = ''
-        if x.shape == y.shape and x.shape.as_list():
-          # If the shapes of x and y are the same (and not scalars),
-          # Get the values that actually differed and their indices.
-          # If shapes are different this information is more confusing
-          # than useful.
-          mask = math_ops.logical_not(eq)
-          indices = array_ops.where(mask)
-          indices_np = indices.numpy()
-          x_vals = array_ops.boolean_mask(x, mask)
-          y_vals = array_ops.boolean_mask(y, mask)
-          summarize = min(summarize, indices_np.shape[0])
-          index_and_values_str = (
-              'Indices of first %s different values:\n%s\n'
-              'Corresponding x values:\n%s\n'
-              'Corresponding y values:\n%s\n' %
-              (summarize, indices_np[:summarize],
-               x_vals.numpy().reshape((-1,))[:summarize],
-               y_vals.numpy().reshape((-1,))[:summarize]))
-
-        raise errors.InvalidArgumentError(
-            node_def=None, op=None,
-            message=('%s\nCondition x == y did not hold.\n%s%s' %
-                     (message or '', index_and_values_str, summary_msg)))
-      return
-
-    if data is None:
-      data = [
-          message,
-          'Condition x == y did not hold element-wise:',
-          'x (%s) = ' % x.name, x,
-          'y (%s) = ' % y.name, y
-      ]
-    condition = math_ops.reduce_all(math_ops.equal(x, y))
-    x_static = tensor_util.constant_value(x)
-    y_static = tensor_util.constant_value(y)
-    if x_static is not None and y_static is not None:
-      condition_static = (x_static == y_static).all()
-      _assert_static(condition_static, data)
-    return control_flow_ops.Assert(condition, data, summarize=summarize)
->>>>>>> d0209a75
 
 
 @tf_export('debugging.assert_none_equal', v1=[])
@@ -877,59 +670,10 @@
 @_binary_assert_doc('!=')
 def assert_none_equal(
     x, y, data=None, summarize=None, message=None, name=None):
-<<<<<<< HEAD
   return _binary_assert('!=', 'assert_none_equal', 
                         math_ops.not_equal,
                         lambda x, y: (x != y),
                         x, y, data, summarize, message, name)
-=======
-  """Assert the condition `x != y` holds for all elements.
-
-  Example of adding a dependency to an operation:
-
-  ```python
-  with tf.control_dependencies([tf.compat.v1.assert_none_equal(x, y)]):
-    output = tf.reduce_sum(x)
-  ```
-
-  This condition holds if for every pair of (possibly broadcast) elements
-  `x[i]`, `y[i]`, we have `x[i] != y[i]`.
-  If both `x` and `y` are empty, this is trivially satisfied.
-
-  Args:
-    x:  Numeric `Tensor`.
-    y:  Numeric `Tensor`, same dtype as and broadcastable to `x`.
-    data:  The tensors to print out if the condition is False.  Defaults to
-      error message and first few entries of `x`, `y`.
-    summarize: Print this many entries of each tensor.
-    message: A string to prefix to the default message.
-    name: A name for this operation (optional).
-      Defaults to "assert_none_equal".
-
-  Returns:
-    Op that raises `InvalidArgumentError` if `x != y` is ever False.
-  """
-  message = message or ''
-  with ops.name_scope(name, 'assert_none_equal', [x, y, data]):
-    x = ops.convert_to_tensor(x, name='x')
-    y = ops.convert_to_tensor(y, name='y')
-    if context.executing_eagerly():
-      x_name = _shape_and_dtype_str(x)
-      y_name = _shape_and_dtype_str(y)
-    else:
-      x_name = x.name
-      y_name = y.name
-
-    if data is None:
-      data = [
-          message,
-          'Condition x != y did not hold for every single element:',
-          'x (%s) = ' % x_name, x,
-          'y (%s) = ' % y_name, y
-      ]
-    condition = math_ops.reduce_all(math_ops.not_equal(x, y))
-    return control_flow_ops.Assert(condition, data, summarize=summarize)
->>>>>>> d0209a75
 
 
 @tf_export('debugging.assert_near', v1=[])
@@ -1102,57 +846,10 @@
 @tf_export(v1=['debugging.assert_less', 'assert_less'])
 @_binary_assert_doc('<')
 def assert_less(x, y, data=None, summarize=None, message=None, name=None):
-<<<<<<< HEAD
   return _binary_assert('<', 'assert_less', 
                         math_ops.less,
                         lambda x, y: (x < y),
                         x, y, data, summarize, message, name)
-=======
-  """Assert the condition `x < y` holds element-wise.
-
-  Example of adding a dependency to an operation:
-
-  ```python
-  with tf.control_dependencies([tf.compat.v1.assert_less(x, y)]):
-    output = tf.reduce_sum(x)
-  ```
-
-  This condition holds if for every pair of (possibly broadcast) elements
-  `x[i]`, `y[i]`, we have `x[i] < y[i]`.
-  If both `x` and `y` are empty, this is trivially satisfied.
-
-  Args:
-    x:  Numeric `Tensor`.
-    y:  Numeric `Tensor`, same dtype as and broadcastable to `x`.
-    data:  The tensors to print out if the condition is False.  Defaults to
-      error message and first few entries of `x`, `y`.
-    summarize: Print this many entries of each tensor.
-    message: A string to prefix to the default message.
-    name: A name for this operation (optional).  Defaults to "assert_less".
-
-  Returns:
-    Op that raises `InvalidArgumentError` if `x < y` is False.
-  """
-  message = message or ''
-  with ops.name_scope(name, 'assert_less', [x, y, data]):
-    x = ops.convert_to_tensor(x, name='x')
-    y = ops.convert_to_tensor(y, name='y')
-    if context.executing_eagerly():
-      x_name = _shape_and_dtype_str(x)
-      y_name = _shape_and_dtype_str(y)
-    else:
-      x_name = x.name
-      y_name = y.name
-
-    if data is None:
-      data = [
-          message,
-          'Condition x < y did not hold element-wise:',
-          'x (%s) = ' % x_name, x, 'y (%s) = ' % y_name, y
-      ]
-    condition = math_ops.reduce_all(math_ops.less(x, y))
-    return control_flow_ops.Assert(condition, data, summarize=summarize)
->>>>>>> d0209a75
 
 
 @tf_export('debugging.assert_less_equal', v1=[])
@@ -1195,57 +892,10 @@
 @deprecation.deprecated_endpoints('assert_less_equal')
 @_binary_assert_doc('<=')
 def assert_less_equal(x, y, data=None, summarize=None, message=None, name=None):
-<<<<<<< HEAD
   return _binary_assert('<=', 'assert_less_equal', 
                         math_ops.less_equal,
                         lambda x, y: (x <= y),
                         x, y, data, summarize, message, name)
-=======
-  """Assert the condition `x <= y` holds element-wise.
-
-  Example of adding a dependency to an operation:
-
-  ```python
-  with tf.control_dependencies([tf.compat.v1.assert_less_equal(x, y)]):
-    output = tf.reduce_sum(x)
-  ```
-
-  This condition holds if for every pair of (possibly broadcast) elements
-  `x[i]`, `y[i]`, we have `x[i] <= y[i]`.
-  If both `x` and `y` are empty, this is trivially satisfied.
-
-  Args:
-    x:  Numeric `Tensor`.
-    y:  Numeric `Tensor`, same dtype as and broadcastable to `x`.
-    data:  The tensors to print out if the condition is False.  Defaults to
-      error message and first few entries of `x`, `y`.
-    summarize: Print this many entries of each tensor.
-    message: A string to prefix to the default message.
-    name: A name for this operation (optional).  Defaults to "assert_less_equal"
-
-  Returns:
-    Op that raises `InvalidArgumentError` if `x <= y` is False.
-  """
-  message = message or ''
-  with ops.name_scope(name, 'assert_less_equal', [x, y, data]):
-    x = ops.convert_to_tensor(x, name='x')
-    y = ops.convert_to_tensor(y, name='y')
-    if context.executing_eagerly():
-      x_name = _shape_and_dtype_str(x)
-      y_name = _shape_and_dtype_str(y)
-    else:
-      x_name = x.name
-      y_name = y.name
-
-    if data is None:
-      data = [
-          message,
-          'Condition x <= y did not hold element-wise:'
-          'x (%s) = ' % x_name, x, 'y (%s) = ' % y_name, y
-      ]
-    condition = math_ops.reduce_all(math_ops.less_equal(x, y))
-    return control_flow_ops.Assert(condition, data, summarize=summarize)
->>>>>>> d0209a75
 
 
 @tf_export('debugging.assert_greater', 'assert_greater', v1=[])
@@ -1287,57 +937,10 @@
 @tf_export(v1=['debugging.assert_greater', 'assert_greater'])
 @_binary_assert_doc('>')
 def assert_greater(x, y, data=None, summarize=None, message=None, name=None):
-<<<<<<< HEAD
   return _binary_assert('>', 'assert_greater', 
                         math_ops.greater,
                         lambda x, y: (x > y),
                         x, y, data, summarize, message, name)
-=======
-  """Assert the condition `x > y` holds element-wise.
-
-  Example of adding a dependency to an operation:
-
-  ```python
-  with tf.control_dependencies([tf.compat.v1.assert_greater(x, y)]):
-    output = tf.reduce_sum(x)
-  ```
-
-  This condition holds if for every pair of (possibly broadcast) elements
-  `x[i]`, `y[i]`, we have `x[i] > y[i]`.
-  If both `x` and `y` are empty, this is trivially satisfied.
-
-  Args:
-    x:  Numeric `Tensor`.
-    y:  Numeric `Tensor`, same dtype as and broadcastable to `x`.
-    data:  The tensors to print out if the condition is False.  Defaults to
-      error message and first few entries of `x`, `y`.
-    summarize: Print this many entries of each tensor.
-    message: A string to prefix to the default message.
-    name: A name for this operation (optional).  Defaults to "assert_greater".
-
-  Returns:
-    Op that raises `InvalidArgumentError` if `x > y` is False.
-  """
-  message = message or ''
-  with ops.name_scope(name, 'assert_greater', [x, y, data]):
-    x = ops.convert_to_tensor(x, name='x')
-    y = ops.convert_to_tensor(y, name='y')
-    if context.executing_eagerly():
-      x_name = _shape_and_dtype_str(x)
-      y_name = _shape_and_dtype_str(y)
-    else:
-      x_name = x.name
-      y_name = y.name
-
-    if data is None:
-      data = [
-          message,
-          'Condition x > y did not hold element-wise:'
-          'x (%s) = ' % x_name, x, 'y (%s) = ' % y_name, y
-      ]
-    condition = math_ops.reduce_all(math_ops.greater(x, y))
-    return control_flow_ops.Assert(condition, data, summarize=summarize)
->>>>>>> d0209a75
 
 
 @tf_export('debugging.assert_greater_equal', v1=[])
@@ -1382,58 +985,10 @@
 @_binary_assert_doc('>=')
 def assert_greater_equal(x, y, data=None, summarize=None, message=None,
                          name=None):
-<<<<<<< HEAD
   return _binary_assert('>=', 'assert_greater_equal', 
                         math_ops.greater_equal,
                         lambda x, y: (x >= y),
                         x, y, data, summarize, message, name)
-=======
-  """Assert the condition `x >= y` holds element-wise.
-
-  Example of adding a dependency to an operation:
-
-  ```python
-  with tf.control_dependencies([tf.compat.v1.assert_greater_equal(x, y)]):
-    output = tf.reduce_sum(x)
-  ```
-
-  This condition holds if for every pair of (possibly broadcast) elements
-  `x[i]`, `y[i]`, we have `x[i] >= y[i]`.
-  If both `x` and `y` are empty, this is trivially satisfied.
-
-  Args:
-    x:  Numeric `Tensor`.
-    y:  Numeric `Tensor`, same dtype as and broadcastable to `x`.
-    data:  The tensors to print out if the condition is False.  Defaults to
-      error message and first few entries of `x`, `y`.
-    summarize: Print this many entries of each tensor.
-    message: A string to prefix to the default message.
-    name: A name for this operation (optional).  Defaults to
-      "assert_greater_equal"
-
-  Returns:
-    Op that raises `InvalidArgumentError` if `x >= y` is False.
-  """
-  message = message or ''
-  with ops.name_scope(name, 'assert_greater_equal', [x, y, data]):
-    x = ops.convert_to_tensor(x, name='x')
-    y = ops.convert_to_tensor(y, name='y')
-    if context.executing_eagerly():
-      x_name = _shape_and_dtype_str(x)
-      y_name = _shape_and_dtype_str(y)
-    else:
-      x_name = x.name
-      y_name = y.name
-
-    if data is None:
-      data = [
-          message,
-          'Condition x >= y did not hold element-wise:'
-          'x (%s) = ' % x_name, x, 'y (%s) = ' % y_name, y
-      ]
-    condition = math_ops.reduce_all(math_ops.greater_equal(x, y))
-    return control_flow_ops.Assert(condition, data, summarize=summarize)
->>>>>>> d0209a75
 
 
 def _assert_rank_condition(
